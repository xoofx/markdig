// Copyright (c) Alexandre Mutel. All rights reserved.
// This file is licensed under the BSD-Clause 2 license. 
// See the license.txt file in the project root for more information.

using System;
using System.IO;
using System.Reflection;
using Markdig.Extensions.SelfPipeline;
using Markdig.Helpers;
using Markdig.Parsers;
using Markdig.Renderers;
using Markdig.Renderers.Normalize;
using Markdig.Syntax;

namespace Markdig
{
    /// <summary>
    /// Provides methods for parsing a Markdown string to a syntax tree and converting it to other formats.
    /// </summary>
    public static partial class Markdown
    {
        public static readonly string Version = ((AssemblyFileVersionAttribute) typeof(Markdown).Assembly.GetCustomAttributes(typeof(AssemblyFileVersionAttribute), false)[0]).Version;

        /// <summary>
        /// Normalizes the specified markdown to a normalized markdown text.
        /// </summary>
        /// <param name="markdown">The markdown.</param>
        /// <param name="options">The normalize options</param>
        /// <param name="pipeline">The pipeline.</param>
        /// <param name="context">A parser context used for the parsing.</param>
        /// <returns>A normalized markdown text.</returns>
        public static string Normalize(string markdown, NormalizeOptions options = null, MarkdownPipeline pipeline = null, MarkdownParserContext context = null)
        {
            var writer = new StringWriter();
            Normalize(markdown, writer, options, pipeline, context);
            return writer.ToString();
        }

        /// <summary>
        /// Normalizes the specified markdown to a normalized markdown text.
        /// </summary>
        /// <param name="markdown">The markdown.</param>
        /// <param name="writer">The destination <see cref="TextWriter"/> that will receive the result of the conversion.</param>
        /// <param name="options">The normalize options</param>
        /// <param name="pipeline">The pipeline.</param>
        /// <param name="context">A parser context used for the parsing.</param>
        /// <returns>A normalized markdown text.</returns>
        public static MarkdownDocument Normalize(string markdown, TextWriter writer, NormalizeOptions options = null, MarkdownPipeline pipeline = null, MarkdownParserContext context = null)
        {
            pipeline ??= new MarkdownPipelineBuilder().Build();
            pipeline = CheckForSelfPipeline(pipeline, markdown);

            // We override the renderer with our own writer
            var renderer = new NormalizeRenderer(writer, options);
            pipeline.Setup(renderer);

            var document = Parse(markdown, pipeline, context);
            renderer.Render(document);
            writer.Flush();

            return document;
        }

        /// <summary>
        /// Converts a Markdown string to HTML.
        /// </summary>
        /// <param name="markdown">A Markdown text.</param>
        /// <param name="pipeline">The pipeline used for the conversion.</param>
        /// <param name="context">A parser context used for the parsing.</param>
        /// <returns>The result of the conversion</returns>
<<<<<<< HEAD
        /// <exception cref="System.ArgumentNullException">if markdown variable is null</exception>
        public static string ToHtml(string markdown, MarkdownPipeline pipeline = null, MarkdownParserContext context = null)
=======
        /// <exception cref="ArgumentNullException">if markdown variable is null</exception>
        public static string ToHtml(string markdown, MarkdownPipeline pipeline = null)
>>>>>>> 5d1da2de
        {
            if (markdown == null) ThrowHelper.ArgumentNullException_markdown();
            pipeline ??= new MarkdownPipelineBuilder().Build();
            pipeline = CheckForSelfPipeline(pipeline, markdown);

            var renderer = pipeline.GetCacheableHtmlRenderer();

            var document = Parse(markdown, pipeline, context);
            renderer.Render(document);
            renderer.Writer.Flush();

            string html = renderer.Writer.ToString();
            pipeline.ReleaseCacheableHtmlRenderer(renderer);
            return html;
        }

        /// <summary>
        /// Converts a Markdown string to HTML and output to the specified writer.
        /// </summary>
        /// <param name="markdown">A Markdown text.</param>
        /// <param name="writer">The destination <see cref="TextWriter"/> that will receive the result of the conversion.</param>
        /// <param name="pipeline">The pipeline used for the conversion.</param>
        /// <param name="context">A parser context used for the parsing.</param>
        /// <returns>The Markdown document that has been parsed</returns>
        /// <exception cref="ArgumentNullException">if reader or writer variable are null</exception>
        public static MarkdownDocument ToHtml(string markdown, TextWriter writer, MarkdownPipeline pipeline = null, MarkdownParserContext context = null)
        {
            if (markdown == null) ThrowHelper.ArgumentNullException_markdown();
            if (writer == null) ThrowHelper.ArgumentNullException_writer();
            pipeline ??= new MarkdownPipelineBuilder().Build();
            pipeline = CheckForSelfPipeline(pipeline, markdown);

            // We override the renderer with our own writer
            var renderer = new HtmlRenderer(writer);
            pipeline.Setup(renderer);

            var document = Parse(markdown, pipeline, context);
            renderer.Render(document);
            writer.Flush();

            return document;
        }

        /// <summary>
        /// Converts a Markdown string using a custom <see cref="IMarkdownRenderer"/>.
        /// </summary>
        /// <param name="markdown">A Markdown text.</param>
        /// <param name="renderer">The renderer to convert Markdown to.</param>
        /// <param name="pipeline">The pipeline used for the conversion.</param>
        /// <param name="context">A parser context used for the parsing.</param>
        /// <exception cref="ArgumentNullException">if markdown or writer variable are null</exception>
        public static object Convert(string markdown, IMarkdownRenderer renderer, MarkdownPipeline pipeline = null, MarkdownParserContext context = null)
        {
            if (markdown == null) ThrowHelper.ArgumentNullException_markdown();
            if (renderer == null) ThrowHelper.ArgumentNullException(nameof(renderer));
            pipeline ??= new MarkdownPipelineBuilder().Build();

            pipeline = CheckForSelfPipeline(pipeline, markdown);
            var document = Parse(markdown, pipeline, context);
            pipeline.Setup(renderer);
            return renderer.Render(document);
        }

        /// <summary>
        /// Parses the specified markdown into an AST <see cref="MarkdownDocument"/>
        /// </summary>
        /// <param name="markdown">The markdown text.</param>
        /// <returns>An AST Markdown document</returns>
        /// <exception cref="ArgumentNullException">if markdown variable is null</exception>
        public static MarkdownDocument Parse(string markdown)
        {
            if (markdown == null) ThrowHelper.ArgumentNullException_markdown();
            return Parse(markdown, null);
        }

        /// <summary>
        /// Parses the specified markdown into an AST <see cref="MarkdownDocument"/>
        /// </summary>
        /// <param name="markdown">The markdown text.</param>
        /// <param name="pipeline">The pipeline used for the parsing.</param>
        /// <param name="context">A parser context used for the parsing.</param>
        /// <returns>An AST Markdown document</returns>
        /// <exception cref="ArgumentNullException">if markdown variable is null</exception>
        public static MarkdownDocument Parse(string markdown, MarkdownPipeline pipeline, MarkdownParserContext context = null)
        {
            if (markdown == null) ThrowHelper.ArgumentNullException_markdown();
            pipeline ??= new MarkdownPipelineBuilder().Build();

            pipeline = CheckForSelfPipeline(pipeline, markdown);
            return MarkdownParser.Parse(markdown, pipeline, context);
        }

        private static MarkdownPipeline CheckForSelfPipeline(MarkdownPipeline pipeline, string markdown)
        {
            var selfPipeline = pipeline.Extensions.Find<SelfPipelineExtension>();
            if (selfPipeline != null)
            {
                return selfPipeline.CreatePipelineFromInput(markdown);
            }
            return pipeline;
        }

        /// <summary>
        /// Converts a Markdown string to Plain text and output to the specified writer.
        /// </summary>
        /// <param name="markdown">A Markdown text.</param>
        /// <param name="writer">The destination <see cref="TextWriter"/> that will receive the result of the conversion.</param>
        /// <param name="pipeline">The pipeline used for the conversion.</param>
        /// <param name="context">A parser context used for the parsing.</param>
        /// <returns>The Markdown document that has been parsed</returns>
        /// <exception cref="ArgumentNullException">if reader or writer variable are null</exception>
        public static MarkdownDocument ToPlainText(string markdown, TextWriter writer, MarkdownPipeline pipeline = null, MarkdownParserContext context = null)
        {
            if (markdown == null) ThrowHelper.ArgumentNullException_markdown();
            if (writer == null) ThrowHelper.ArgumentNullException_writer();
            pipeline ??= new MarkdownPipelineBuilder().Build();
            pipeline = CheckForSelfPipeline(pipeline, markdown);

            // We override the renderer with our own writer
            var renderer = new HtmlRenderer(writer)
            {
                EnableHtmlForBlock = false,
                EnableHtmlForInline = false,
                EnableHtmlEscape = false,
            };
            pipeline.Setup(renderer);

            var document = Parse(markdown, pipeline, context);
            renderer.Render(document);
            writer.Flush();

            return document;
        }

        /// <summary>
        /// Converts a Markdown string to HTML.
        /// </summary>
        /// <param name="markdown">A Markdown text.</param>
        /// <param name="pipeline">The pipeline used for the conversion.</param>
        /// <param name="context">A parser context used for the parsing.</param>
        /// <returns>The result of the conversion</returns>
        /// <exception cref="ArgumentNullException">if markdown variable is null</exception>
        public static string ToPlainText(string markdown, MarkdownPipeline pipeline = null, MarkdownParserContext context = null)
        {
            if (markdown == null) ThrowHelper.ArgumentNullException_markdown();
            var writer = new StringWriter();
            ToPlainText(markdown, writer, pipeline, context);
            return writer.ToString();
        }
    }
}<|MERGE_RESOLUTION|>--- conflicted
+++ resolved
@@ -68,13 +68,8 @@
         /// <param name="pipeline">The pipeline used for the conversion.</param>
         /// <param name="context">A parser context used for the parsing.</param>
         /// <returns>The result of the conversion</returns>
-<<<<<<< HEAD
-        /// <exception cref="System.ArgumentNullException">if markdown variable is null</exception>
+        /// <exception cref="ArgumentNullException">if markdown variable is null</exception>
         public static string ToHtml(string markdown, MarkdownPipeline pipeline = null, MarkdownParserContext context = null)
-=======
-        /// <exception cref="ArgumentNullException">if markdown variable is null</exception>
-        public static string ToHtml(string markdown, MarkdownPipeline pipeline = null)
->>>>>>> 5d1da2de
         {
             if (markdown == null) ThrowHelper.ArgumentNullException_markdown();
             pipeline ??= new MarkdownPipelineBuilder().Build();
