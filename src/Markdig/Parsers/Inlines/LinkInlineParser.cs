// Copyright (c) Alexandre Mutel. All rights reserved.
// This file is licensed under the BSD-Clause 2 license.
// See the license.txt file in the project root for more information.
using Markdig.Helpers;
using Markdig.Syntax;
using Markdig.Syntax.Inlines;

namespace Markdig.Parsers.Inlines
{
    /// <summary>
    /// An inline parser for <see cref="LinkInline"/>.
    /// </summary>
    /// <seealso cref="Markdig.Parsers.InlineParser" />
    public class LinkInlineParser : InlineParser
    {
        /// <summary>
        /// Initializes a new instance of the <see cref="LinkInlineParser"/> class.
        /// </summary>
        public LinkInlineParser()
        {
            OpeningCharacters = new[] {'[', ']', '!'};
        }

        public override bool Match(InlineProcessor processor, ref StringSlice slice)
        {
            // The following methods are inspired by the "An algorithm for parsing nested emphasis and links"
            // at the end of the CommonMark specs.

            var c = slice.CurrentChar;

            var startPosition = processor.GetSourcePosition(slice.Start, out int line, out int column);

            bool isImage = false;
            if (c == '!')
            {
                isImage = true;
                c = slice.NextChar();
                if (c != '[')
                {
                    return false;
                }
            }

            switch (c)
            {
                case '[':
                    // If this is not an image, we may have a reference link shortcut
                    // so we try to resolve it here
                    var saved = slice;

                    // If the label is followed by either a ( or a [, this is not a shortcut
                    if (LinkHelper.TryParseLabel(ref slice, out string label, out SourceSpan labelSpan))
                    {
                        if (!processor.Document.ContainsLinkReferenceDefinition(label))
                        {
                            label = null;
                        }
                    }
                    slice = saved;

                    // Else we insert a LinkDelimiter
                    slice.NextChar();
                    processor.Inline = new LinkDelimiterInline(this)
                    {
                        Type = DelimiterType.Open,
                        Label = label,
                        LabelSpan = processor.GetSourcePositionFromLocalSpan(labelSpan),
                        IsImage = isImage,
                        Span = new SourceSpan(startPosition, processor.GetSourcePosition(slice.Start - 1)),
                        Line = line,
                        Column = column
                    };
                    return true;

                case ']':
                    slice.NextChar();
                    if (processor.Inline != null)
                    {
                        if (TryProcessLinkOrImage(processor, ref slice))
                        {
                            return true;
                        }
                    }

                    // If we don’t find one, we return a literal slice node ].
                    // (Done after by the LiteralInline parser)
                    return false;
            }

            // We don't have an emphasis
            return false;
        }

        private bool ProcessLinkReference(InlineProcessor state, string label, bool isShortcut, SourceSpan labelSpan, LinkDelimiterInline parent, int endPosition)
        {
            if (!state.Document.TryGetLinkReferenceDefinition(label, out LinkReferenceDefinition linkRef))
            {
                return false;
            }

            Inline link = null;
            // Try to use a callback directly defined on the LinkReferenceDefinition
            if (linkRef.CreateLinkInline != null)
            {
                link = linkRef.CreateLinkInline(state, linkRef, parent.FirstChild);
            }

            // Create a default link if the callback was not found
            if (link == null)
            {
                // Inline Link
                link = new LinkInline()
                {
                    Url = HtmlHelper.Unescape(linkRef.Url),
                    Title = HtmlHelper.Unescape(linkRef.Title),
                    Label = label,
                    LabelSpan = labelSpan,
                    UrlSpan = linkRef.UrlSpan,
                    IsImage = parent.IsImage,
                    IsShortcut = isShortcut,
                    Reference = linkRef,
                    Span = new SourceSpan(parent.Span.Start, endPosition),
                    Line = parent.Line,
                    Column = parent.Column,
                };
            }

            if (link is ContainerInline containerLink)
            {
                var child = parent.FirstChild;
                if (child == null)
                {
                    child = new LiteralInline()
                    {
                        Content = StringSlice.Empty,
                        IsClosed = true,
                        // Not exact but we leave it like this
                        Span = parent.Span,
                        Line = parent.Line,
                        Column = parent.Column,
                    };
                    containerLink.AppendChild(child);
                }
                else
                {
                    // Insert all child into the link
                    while (child != null)
                    {
                        var next = child.NextSibling;
                        child.Remove();
                        containerLink.AppendChild(child);
                        child = next;
                    }
                }
            }

            link.IsClosed = true;

            // Process emphasis delimiters
            state.PostProcessInlines(0, link, null, false);

            state.Inline = link;

            return true;
        }

        private bool TryProcessLinkOrImage(InlineProcessor inlineState, ref StringSlice text)
        {
            LinkDelimiterInline openParent = inlineState.Inline.FirstParentOfType<LinkDelimiterInline>();

            if (openParent is null)
            {
                return false;
            }

            // If we do find one, but it’s not active,
            // we remove the inactive delimiter from the stack,
            // and return a literal text node ].
            if (!openParent.IsActive)
            {
                inlineState.Inline = new LiteralInline()
                {
                    Content = new StringSlice("["),
                    Span = openParent.Span,
                    Line = openParent.Line,
                    Column = openParent.Column,
                };
                openParent.ReplaceBy(inlineState.Inline);
                return false;
            }

            // If we find one and it’s active,
            // then we parse ahead to see if we have
            // an inline link/image, reference link/image,
            // compact reference link/image,
            // or shortcut reference link/image
            var parentDelimiter = openParent.Parent;
            var savedText = text;

            if (text.CurrentChar == '(')
            {
                if (LinkHelper.TryParseInlineLink(ref text, out string url, out string title, out SourceSpan linkSpan, out SourceSpan titleSpan))
                {
                    // Inline Link
                    var link = new LinkInline()
                    {
                        Url = HtmlHelper.Unescape(url),
                        Title = HtmlHelper.Unescape(title),
                        IsImage = openParent.IsImage,
                        LabelSpan = openParent.LabelSpan,
                        UrlSpan = inlineState.GetSourcePositionFromLocalSpan(linkSpan),
                        TitleSpan = inlineState.GetSourcePositionFromLocalSpan(titleSpan),
                        Span = new SourceSpan(openParent.Span.Start, inlineState.GetSourcePosition(text.Start - 1)),
                        Line = openParent.Line,
                        Column = openParent.Column,
                    };

                    openParent.ReplaceBy(link);
                    // Notifies processor as we are creating an inline locally
                    inlineState.Inline = link;

                    // Process emphasis delimiters
                    inlineState.PostProcessInlines(0, link, null, false);

                    // If we have a link (and not an image),
                    // we also set all [ delimiters before the opening delimiter to inactive.
                    // (This will prevent us from getting links within links.)
                    if (!openParent.IsImage)
                    {
                        MarkParentAsInactive(parentDelimiter);
                    }

<<<<<<< HEAD
                        bool isShortcut = false;
                        // Handle Collapsed links
                        if (text.CurrentChar == '[')
                        {
                            if (text.PeekChar() == ']')
                            {
                                label = openParent.Label;
                                labelSpan = openParent.LabelSpan;
                                isLabelSpanLocal = false;
                                text.NextChar(); // Skip [
                                text.NextChar(); // Skip ]
                            }
                        }
                        else
                        {
                            label = openParent.Label;
                            isShortcut = true;
                        }
=======
                    link.IsClosed = true;
>>>>>>> f8ab1ccc

                    return true;
                }

                text = savedText;
            }

            var labelSpan = SourceSpan.Empty;
            string label = null;
            bool isLabelSpanLocal = true;

            bool isShortcut = false;
            // Handle Collapsed links
            if (text.CurrentChar == '[')
            {
                if (text.PeekChar(1) == ']')
                {
                    label = openParent.Label;
                    labelSpan = openParent.LabelSpan;
                    isLabelSpanLocal = false;
                    text.NextChar(); // Skip [
                    text.NextChar(); // Skip ]
                }
            }
            else
            {
                label = openParent.Label;
                isShortcut = true;
            }

            if (label != null || LinkHelper.TryParseLabel(ref text, true, out label, out labelSpan))
            {
                if (isLabelSpanLocal)
                {
                    labelSpan = inlineState.GetSourcePositionFromLocalSpan(labelSpan);
                }

                if (ProcessLinkReference(inlineState, label, isShortcut, labelSpan, openParent, inlineState.GetSourcePosition(text.Start - 1)))
                {
                    // Remove the open parent
                    openParent.Remove();
                    if (!openParent.IsImage)
                    {
                        MarkParentAsInactive(parentDelimiter);
                    }
                    return true;
                }
                else if (text.CurrentChar != ']' && text.CurrentChar != '[')
                {
                    return false;
                }
            }

            // We have a nested [ ]
            // firstParent.Remove();
            // The opening [ will be transformed to a literal followed by all the children of the [

            var literal = new LiteralInline()
            {
                Span = openParent.Span,
                Content = new StringSlice(openParent.IsImage ? "![" : "[")
            };

            inlineState.Inline = openParent.ReplaceBy(literal);
            return false;
        }

        private void MarkParentAsInactive(Inline inline)
        {
            if (inline == null)
            {
                return;
            }

            foreach (var parent in inline.FindParentOfType<LinkDelimiterInline>())
            {
                if (parent.IsImage)
                {
                    break;
                }

                parent.IsActive = false;
            }
        }
    }
}<|MERGE_RESOLUTION|>--- conflicted
+++ resolved
@@ -230,28 +230,7 @@
                         MarkParentAsInactive(parentDelimiter);
                     }
 
-<<<<<<< HEAD
-                        bool isShortcut = false;
-                        // Handle Collapsed links
-                        if (text.CurrentChar == '[')
-                        {
-                            if (text.PeekChar() == ']')
-                            {
-                                label = openParent.Label;
-                                labelSpan = openParent.LabelSpan;
-                                isLabelSpanLocal = false;
-                                text.NextChar(); // Skip [
-                                text.NextChar(); // Skip ]
-                            }
-                        }
-                        else
-                        {
-                            label = openParent.Label;
-                            isShortcut = true;
-                        }
-=======
                     link.IsClosed = true;
->>>>>>> f8ab1ccc
 
                     return true;
                 }
@@ -267,7 +246,7 @@
             // Handle Collapsed links
             if (text.CurrentChar == '[')
             {
-                if (text.PeekChar(1) == ']')
+                if (text.PeekChar() == ']')
                 {
                     label = openParent.Label;
                     labelSpan = openParent.LabelSpan;
