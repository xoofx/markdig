// Copyright (c) Alexandre Mutel. All rights reserved.
// This file is licensed under the BSD-Clause 2 license.
// See the license.txt file in the project root for more information.

using Markdig.Helpers;
using Markdig.Syntax;
using System.Diagnostics;

namespace Markdig.Parsers
{
    /// <summary>
    /// Block parser for a <see cref="ParagraphBlock"/>.
    /// </summary>
    /// <seealso cref="BlockParser" />
    public class ParagraphBlockParser : BlockParser
    {
        public bool ParseSetexHeadings { get; set; } = true;

        public override BlockState TryOpen(BlockProcessor processor)
        {
            if (processor.IsBlankLine)
            {
                return BlockState.None;
            }

            // We continue trying to match by default
            processor.NewBlocks.Push(new ParagraphBlock(this)
            {
                Column = processor.Column,
                Span = new SourceSpan(processor.Line.Start, processor.Line.End),
                LinesBefore = processor.UseLinesBefore(),
                Newline = processor.Line.Newline,
            });
            return BlockState.Continue;
        }

        public override BlockState TryContinue(BlockProcessor processor, Block block)
        {
            if (processor.IsBlankLine)
            {
                return BlockState.BreakDiscard;
            }

            if (!processor.IsCodeIndent && ParseSetexHeadings)
            {
                return TryParseSetexHeading(processor, block);
            }
            block.Newline = processor.Line.Newline;
            block.UpdateSpanEnd(processor.Line.End);
            return BlockState.Continue;
        }

        public override bool Close(BlockProcessor processor, Block block)
        {
            if (block is ParagraphBlock paragraph)
            {
                ref var lines = ref paragraph.Lines;

                if (processor.TrackTrivia)
                {
                    TryMatchLinkReferenceDefinitionWhitespace(ref lines, processor, paragraph);
                }
                else
                {
                    TryMatchLinkReferenceDefinition(ref lines, processor);
                }

                int lineCount = lines.Count;

                // If Paragraph is empty, we can discard it
                if (lineCount == 0)
                {
                    return false;
                }

                if (!processor.TrackTrivia)
                {
                    for (int i = 0; i < lineCount; i++)
                    {
                        lines.Lines[i].Slice.TrimStart();
                    }
                    lines.Lines[lineCount - 1].Slice.TrimEnd();
                }
            }

            return true;
        }

        private BlockState TryParseSetexHeading(BlockProcessor state, Block block)
        {
            var line = state.Line;
            var sourcePosition = line.Start;
            int count = 0;
            char headingChar = GetHeadingChar(ref line, ref count);

            if (headingChar != 0)
            {
                var paragraph = (ParagraphBlock)block;

                bool foundLrd;
                if (state.TrackTrivia)
                {
                    foundLrd = TryMatchLinkReferenceDefinitionWhitespace(ref paragraph.Lines, state, paragraph);
                }
                else
                {
                    foundLrd = TryMatchLinkReferenceDefinition(ref paragraph.Lines, state);
                }

                // If we matched a LinkReferenceDefinition before matching the heading, and the remaining
                // lines are empty, we can early exit and remove the paragraph
<<<<<<< HEAD
                if (!(foundLrd && paragraph.Lines.Count == 0))
=======
                var parent = block.Parent;
                
                bool isSetTextHeading = !state.IsLazy || paragraph.Column == state.Column || !(parent is QuoteBlock || parent is ListItemBlock);

                if (!(TryMatchLinkReferenceDefinition(ref paragraph.Lines, state) && paragraph.Lines.Count == 0) && isSetTextHeading)
>>>>>>> e523dfd7
                {
                    // We discard the paragraph that will be transformed to a heading
                    state.Discard(paragraph);

                    while (state.CurrentChar == headingChar)
                    {
                        state.NextChar();
                    }

                    int level = headingChar == '=' ? 1 : 2;

                    var heading = new HeadingBlock(this)
                    {
                        Column = paragraph.Column,
                        Span = new SourceSpan(paragraph.Span.Start, line.Start),
                        Level = level,
                        Lines = paragraph.Lines,
                        WhitespaceBefore = state.UseWhitespace(sourcePosition - 1), // remove dashes
                        WhitespaceAfter = new StringSlice(state.Line.Text, state.Start, line.End),
                        LinesBefore = paragraph.LinesBefore,
                        Newline = state.Line.Newline,
                        IsSetext = true,
                        HeaderCharCount = count,
                        SetextNewline = paragraph.Newline,
                    };
                    if (!state.TrackTrivia)
                    {
                        heading.Lines.Trim();
                    }

                    // Remove the paragraph as a pending block
                    state.NewBlocks.Push(heading);

                    return BlockState.BreakDiscard;
                }
            }

            block.UpdateSpanEnd(state.Line.End);

            return BlockState.Continue;
        }

        private static char GetHeadingChar(ref StringSlice line, ref int count)
        {
            char headingChar = line.CurrentChar;

            if (headingChar == '=' || headingChar == '-')
            {
                count = line.CountAndSkipChar(headingChar);

                if (line.IsEmpty)
                {
                    return headingChar;
                }

                while (line.NextChar().IsSpaceOrTab())
                {
                }

                if (line.IsEmpty)
                {
                    return headingChar;
                }
            }

            return (char)0;
        }

        private static bool TryMatchLinkReferenceDefinition(ref StringLineGroup lines, BlockProcessor state)
        {
            bool atLeastOneFound = false;

            while (true)
            {
                // If we have found a LinkReferenceDefinition, we can discard the previous paragraph
                var iterator = lines.ToCharIterator();
                if (LinkReferenceDefinition.TryParse(ref iterator, out LinkReferenceDefinition linkReferenceDefinition))
                {
                    state.Document.SetLinkReferenceDefinition(linkReferenceDefinition.Label, linkReferenceDefinition, true);
                    atLeastOneFound = true;

                    // Correct the locations of each field
                    linkReferenceDefinition.Line = lines.Lines[0].Line;
                    int startPosition = lines.Lines[0].Slice.Start;

                    linkReferenceDefinition.Span        = linkReferenceDefinition.Span      .MoveForward(startPosition);
                    linkReferenceDefinition.LabelSpan   = linkReferenceDefinition.LabelSpan .MoveForward(startPosition);
                    linkReferenceDefinition.UrlSpan     = linkReferenceDefinition.UrlSpan   .MoveForward(startPosition);
                    linkReferenceDefinition.TitleSpan   = linkReferenceDefinition.TitleSpan .MoveForward(startPosition);

                    lines = iterator.Remaining();
                }
                else
                {
                    break;
                }
            }

            return atLeastOneFound;
        }

        private static bool TryMatchLinkReferenceDefinitionWhitespace(ref StringLineGroup lines, BlockProcessor state, ParagraphBlock paragraph)
        {
            bool atLeastOneFound = false;

            while (true)
            {
                // If we have found a LinkReferenceDefinition, we can discard the previous paragraph
                var iterator = lines.ToCharIterator();
                if (LinkReferenceDefinition.TryParseWhitespace(
                    ref iterator,
                    out LinkReferenceDefinition lrd,
                    out SourceSpan whitespaceBeforeLabel,
                    out SourceSpan labelWithWhitespace,
                    out SourceSpan whitespaceBeforeUrl,
                    out SourceSpan unescapedUrl,
                    out SourceSpan whitespaceBeforeTitle,
                    out SourceSpan unescapedTitle,
                    out SourceSpan whitespaceAfterTitle))
                {
                    state.Document.SetLinkReferenceDefinition(lrd.Label, lrd, false);
                    lrd.Parent = null; // remove LRDG parent from lrd
                    atLeastOneFound = true;

                    // Correct the locations of each field
                    lrd.Line = lines.Lines[0].Line;
                    var text = lines.Lines[0].Slice.Text;
                    int startPosition = lines.Lines[0].Slice.Start;

                    whitespaceBeforeLabel = whitespaceBeforeLabel.MoveForward(startPosition);
                    labelWithWhitespace = labelWithWhitespace.MoveForward(startPosition);
                    whitespaceBeforeUrl = whitespaceBeforeUrl.MoveForward(startPosition);
                    unescapedUrl = unescapedUrl.MoveForward(startPosition);
                    whitespaceBeforeTitle = whitespaceBeforeTitle.MoveForward(startPosition);
                    unescapedTitle = unescapedTitle.MoveForward(startPosition);
                    whitespaceAfterTitle = whitespaceAfterTitle.MoveForward(startPosition);
                    lrd.Span = lrd.Span.MoveForward(startPosition);
                    lrd.WhitespaceBefore = new StringSlice(text, whitespaceBeforeLabel.Start, whitespaceBeforeLabel.End);
                    lrd.LabelSpan = lrd.LabelSpan.MoveForward(startPosition);
                    lrd.LabelWithWhitespace = new StringSlice(text, labelWithWhitespace.Start, labelWithWhitespace.End);
                    lrd.WhitespaceBeforeUrl = new StringSlice(text, whitespaceBeforeUrl.Start, whitespaceBeforeUrl.End);
                    lrd.UrlSpan = lrd.UrlSpan.MoveForward(startPosition);
                    lrd.UnescapedUrl = new StringSlice(text, unescapedUrl.Start, unescapedUrl.End);
                    lrd.WhitespaceBeforeTitle = new StringSlice(text, whitespaceBeforeTitle.Start, whitespaceBeforeTitle.End);
                    lrd.TitleSpan = lrd.TitleSpan.MoveForward(startPosition);
                    lrd.UnescapedTitle = new StringSlice(text, unescapedTitle.Start, unescapedTitle.End);
                    lrd.WhitespaceAfter = new StringSlice(text, whitespaceAfterTitle.Start, whitespaceAfterTitle.End);
                    lrd.LinesBefore = paragraph.LinesBefore;

                    state.LinesBefore = paragraph.LinesAfter; // ensure closed paragraph with linesafter placed back on stack

                    lines = iterator.Remaining();
                    var index = paragraph.Parent.IndexOf(paragraph);
                    paragraph.Parent.Insert(index, lrd);
                }
                else
                {
                    break;
                }
            }

            return atLeastOneFound;
        }
    }
}<|MERGE_RESOLUTION|>--- conflicted
+++ resolved
@@ -109,15 +109,9 @@
 
                 // If we matched a LinkReferenceDefinition before matching the heading, and the remaining
                 // lines are empty, we can early exit and remove the paragraph
-<<<<<<< HEAD
-                if (!(foundLrd && paragraph.Lines.Count == 0))
-=======
                 var parent = block.Parent;
-                
                 bool isSetTextHeading = !state.IsLazy || paragraph.Column == state.Column || !(parent is QuoteBlock || parent is ListItemBlock);
-
-                if (!(TryMatchLinkReferenceDefinition(ref paragraph.Lines, state) && paragraph.Lines.Count == 0) && isSetTextHeading)
->>>>>>> e523dfd7
+                if (!(foundLrd && paragraph.Lines.Count == 0) && isSetTextHeading)
                 {
                     // We discard the paragraph that will be transformed to a heading
                     state.Discard(paragraph);
